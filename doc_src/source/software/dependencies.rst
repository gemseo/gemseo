..
   Copyright 2021 IRT Saint Exupéry, https://www.irt-saintexupery.com

   This work is licensed under the Creative Commons Attribution-ShareAlike 4.0
   International License. To view a copy of this license, visit
   http://creativecommons.org/licenses/by-sa/4.0/ or send a letter to Creative
   Commons, PO Box 1866, Mountain View, CA 94042, USA.

.. _dependencies:

Dependencies
------------

|g| depends on the packages listed below,
some of them are optional.

You may use more recent versions of these packages,
but we cannot guarantee the backward compatibility.
However,
we provide a large set of tests with a high code
coverage so that you can fully check your configuration.

.. seealso::

   Fully check your configuration with :ref:`test_gemseo`.

Core features
*************

<<<<<<< HEAD
The minimal dependencies provide the core features of |g|,
these are (shown here for python 3):
=======
The required dependencies provide the core features of |g|,
these are (shown here for Python 3):
>>>>>>> 0009e517

   - custom_inherit ==2.3.1
   - fastjsonschema <=2.15.1
   - future
<<<<<<< HEAD
   - h5py >=2.3,<=2.10.0
   - matplotlib >=2,<=3.3.3
   - numpy >=1.10,<=1.19.4
   - pyxdsm <=2.1.3
=======
   - genson ==1.2.2
   - h5py >=2.3,<=3.2.1
   - jinja2 <=3.0.1
   - matplotlib >=2,<=3.3.4
   - networkx >=2.2,<=2.5
   - numpy >=1.10,<=1.20.3
   - pyxdsm <=2.2.0
>>>>>>> 0009e517
   - requests
   - scipy >=1.1,<=1.6.3
   - six
   - tqdm >=4,<=4.61.0
   - xdsmjs >=1.0.0,<=1.0.1

The minimal dependencies will allow to execute
:ref:`MDO processes <mdo_formulations>`
but not all post processing tools will be available.

.. _optional-dependencies:

Full features
*************

Some packages are not required to execute basic scenarios,
but provide additional features,
they are listed below.
The dependencies are independent,
and can be installed one by one to activate
the dependent features of listed in the same table.
Installing all those dependencies will provide the
full features set of |g|.
All these tools are open source with non-viral licenses
(see :ref:`credits`):

   - openturns >=1.13,<=1.16: designs of experiments
   - pandas >=0.16,<=1.2.4: scatterplot matrix
   - pdfo ==1.0.0: derivative-free optimization algorithms
   - pydoe2 >=0.3.8,<=1.3.0: design of experiments
   - scikit-learn >=0.18,<=0.24.2: gaussian process surrogate model and SOM, kmeans
   - sympy >=0.7,<=1.7: symbolic calculations for analytic disciplines
   - openpyxl <=3.0.7: excel reading with pandas
   - xlwings <=0.21.4: excel reading with pandas
<<<<<<< HEAD
   - graphviz <=2.42.3: coupling graph generation
   - nlopt >=2.4.2,<=2.6.2: optimization library
=======
   - graphviz <=0.16: coupling graph generation
   - nlopt >=2.4.2,<=2.7.0: optimization library
   - pdfo ==1.0.0: optimization library
>>>>>>> 0009e517
   - pyside2 <=5.15.2: grammar editor GUI<|MERGE_RESOLUTION|>--- conflicted
+++ resolved
@@ -27,23 +27,12 @@
 Core features
 *************
 
-<<<<<<< HEAD
-The minimal dependencies provide the core features of |g|,
-these are (shown here for python 3):
-=======
 The required dependencies provide the core features of |g|,
 these are (shown here for Python 3):
->>>>>>> 0009e517
 
    - custom_inherit ==2.3.1
    - fastjsonschema <=2.15.1
    - future
-<<<<<<< HEAD
-   - h5py >=2.3,<=2.10.0
-   - matplotlib >=2,<=3.3.3
-   - numpy >=1.10,<=1.19.4
-   - pyxdsm <=2.1.3
-=======
    - genson ==1.2.2
    - h5py >=2.3,<=3.2.1
    - jinja2 <=3.0.1
@@ -51,7 +40,6 @@
    - networkx >=2.2,<=2.5
    - numpy >=1.10,<=1.20.3
    - pyxdsm <=2.2.0
->>>>>>> 0009e517
    - requests
    - scipy >=1.1,<=1.6.3
    - six
@@ -86,12 +74,7 @@
    - sympy >=0.7,<=1.7: symbolic calculations for analytic disciplines
    - openpyxl <=3.0.7: excel reading with pandas
    - xlwings <=0.21.4: excel reading with pandas
-<<<<<<< HEAD
-   - graphviz <=2.42.3: coupling graph generation
-   - nlopt >=2.4.2,<=2.6.2: optimization library
-=======
    - graphviz <=0.16: coupling graph generation
    - nlopt >=2.4.2,<=2.7.0: optimization library
    - pdfo ==1.0.0: optimization library
->>>>>>> 0009e517
    - pyside2 <=5.15.2: grammar editor GUI