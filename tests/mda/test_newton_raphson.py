--- conflicted
+++ resolved
@@ -21,10 +21,6 @@
 
 import pickle
 from typing import TYPE_CHECKING
-<<<<<<< HEAD
-=======
-from typing import Any
->>>>>>> e7142705
 from unittest import mock
 
 import pytest
@@ -54,7 +50,6 @@
     from gemseo.typing import StrKeyMapping
 
 if TYPE_CHECKING:
-    from collections.abc import Mapping
     from collections.abc import Sequence
 
     from gemseo.core.discipline import MDODiscipline
@@ -67,7 +62,6 @@
     return allclose_(a, b, atol=1e-8, rtol=0.0)
 
 
-<<<<<<< HEAD
 @pytest.fixture(scope="module")
 def mda_setting() -> StrKeyMapping:
     """Returns the setting for all subsequent MDAs."""
@@ -75,15 +69,6 @@
 
 
 @pytest.fixture(scope="module")
-=======
-@pytest.fixture(scope="module")
-def mda_setting() -> Mapping[str, Any]:
-    """Returns the setting for all subsequent MDAs."""
-    return {"tolerance": 1e-12, "max_mda_iter": 50}
-
-
-@pytest.fixture(scope="module")
->>>>>>> e7142705
 def sobieski_disciplines() -> Sequence[MDODiscipline]:
     """Returns the Sobieski's disciplines."""
     return [SobieskiAerodynamics(), SobieskiStructure(), SobieskiPropulsion()]
@@ -108,8 +93,6 @@
         sobieski_disciplines, **mda_setting, over_relaxation_factor=relaxation
     )
     mda.execute()
-<<<<<<< HEAD
-=======
 
     assert allclose(
         mda.get_current_resolved_residual_vector(),
@@ -119,21 +102,8 @@
         mda.get_current_resolved_variables_vector(),
         reference.get_current_resolved_variables_vector(),
     )
->>>>>>> e7142705
-
-    assert allclose(
-        mda.get_current_resolved_residual_vector(),
-        reference.get_current_resolved_residual_vector(),
-    )
-    assert allclose(
-        mda.get_current_resolved_variables_vector(),
-        reference.get_current_resolved_variables_vector(),
-    )
-
-<<<<<<< HEAD
-
-=======
->>>>>>> e7142705
+
+
 @pytest.mark.parametrize("acceleration", AccelerationMethod)
 def test_acceleration_methods(
     sobieski_disciplines, mda_setting, acceleration, reference
@@ -148,7 +118,6 @@
     mda.execute()
 
     assert mda._current_iter <= reference._current_iter
-<<<<<<< HEAD
 
     assert allclose(
         mda.get_current_resolved_residual_vector(),
@@ -157,58 +126,6 @@
     assert allclose(
         mda.get_current_resolved_variables_vector(),
         reference.get_current_resolved_variables_vector(),
-=======
-
-    assert allclose(
-        mda.get_current_resolved_residual_vector(),
-        reference.get_current_resolved_residual_vector(),
-    )
-    assert allclose(
-        mda.get_current_resolved_variables_vector(),
-        reference.get_current_resolved_variables_vector(),
-    )
-
-
-# TODO: Remove tests once the old attributes are removed
-def test_compatibility(sobieski_disciplines) -> None:
-    """Tests that the compatibility with previous behavior is ensured."""
-    mda_1 = MDANewtonRaphson(
-        sobieski_disciplines,
-        tolerance=1e-12,
-        relax_factor=0.95,
-    )
-    mda_1.reset_history_each_run = True
-    mda_1.execute()
-
-    mda_2 = MDANewtonRaphson(
-        sobieski_disciplines,
-        tolerance=1e-12,
-        over_relaxation_factor=0.95,
-    )
-    mda_2.reset_history_each_run = True
-    mda_2.execute()
-
-    assert mda_1.residual_history == mda_2.residual_history
-
-    mda_1.cache.clear()
-    mda_1.relax_factor = 0.9
-    mda_1.execute()
-
-    mda_2.cache.clear()
-    mda_2.over_relaxation_factor = 0.9
-    mda_2.execute()
-
-    assert mda_1.residual_history == mda_2.residual_history
-
-
-# TODO: Remove tests once the old attributes are removed
-def test_compatibility_setters_getters(sobieski_disciplines) -> None:
-    """Tests that the compatibility with previous behavior is ensured."""
-    mda = MDANewtonRaphson(
-        sobieski_disciplines,
-        tolerance=1e-12,
-        relax_factor=0.95,
->>>>>>> e7142705
     )
 
 
